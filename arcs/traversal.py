import random
from chempy.equilibria import Equilibrium,EqSystem
from chempy import Substance
import copy
import networkx as nx
import itertools as it
from tqdm.notebook import tqdm
from tqdm import tqdm
from collections import defaultdict
from numpy.random import choice
import platform,psutil

import os
import warnings

import pathos.multiprocessing as multiprocessing
from pathos.pools import ProcessPool
from pathos.pp import ParallelPool
from pathos.serial import SerialPool
from datetime import datetime
import random
import math
import numpy as np
import pandas as pd 
from pathos.helpers import mp as pmp
import queue
import warnings
import time
import pickle
import datetime

class Traversal:
    def __init__(self,graph,reactions):
        if isinstance(graph,str):
            self.graph = pickle.load(open(graph,'rb'))
        else:
            self.graph = graph
        if isinstance(reactions,str):
            self.reactions = pickle.load(open(reactions,'rb'))
        else:
            self.reactions = reactions
        #self.concs = copy.deepcopy(concs) # saves having to reload the class each time
        self.trange = list(self.graph)
        self.prange = list(self.graph[self.trange[0]])


        #default values:
        self.co2 = False
        self.max_compounds = 5
        self.probability_threshold=0.05
        self.max_rank=5
        self.sample_length=1000
        self.path_depth=20
        self.random_path_depth=False
        self.nprocs = 4    
        self.ceiling = 2000
        self.scale_highest=0.1
        self.rank_small_reactions_higher=True
        self.method='Bellman-Ford'
<<<<<<< HEAD
        self.final_concs = {} 
        self.initfinaldiff = {}
=======
        self.final_concs = {}
        

        
        # have an "update default values function"
        
    
#    ######################################################################################################################################################        
    def _get_weighted_random_compounds_DEPRECATED(self,T,P,
                                       concs=None,
                                       co2=False,
                                       max_compounds=2,
                                       probability_threshold=0.05,
                                       ceiling=1000):     # doesnt' include looping
        # 1. choose a compound
        # 2. choose another compound
        
        nodes = [n for n in self.graph[T][P].nodes() if isinstance(n,str)]
        temp_concs = copy.deepcopy(concs)            

        if co2 == False:
            del temp_concs['CO2']
            
        probabilities = {k:v/sum(temp_concs.values()) for k,v in temp_concs.items()}
        available = [choice(list(temp_concs.keys()),
                len(temp_concs),
                p=list(probabilities.values()))][0]
        num_species = len([x for x in temp_concs.values() if x > 0])
        if max_compounds > num_species:
            #print('Warning: max_compounds {} > {} -> now {}'.format(max_compounds,num_species,num_species)) 
            max_compounds = num_species
            
            
        choices = {}
        for c in range(max_compounds): 
            if c == 0:
                c1 = random.choice([n for n in nodes if n in available])
                if probabilities[c1] >= probability_threshold:
                    choices[c1] = probabilities[c1]
            else:
                #c2 = random.choice([x for x in available if not x in choices])
                c2 = random.choice([x for x in available])

                if probabilities[c2] >= probability_threshold:
                    choices[c2] = probabilities[c2]
        return(choices)
>>>>>>> b2bceaa1
    
    
    def _get_weighted_random_compounds(self,T,P,
                             init_concs=None,
                             co2=False, # should probably be "exclude_co2"
                             max_compounds=5,
                             probability_threshold=0.05,
                             scale_highest=0.1, # how much to scale the highest components
                             ceiling = 3000):   #ceiling percent larger than the median average
        
        nodes = [n for n in self.graph[T][P].nodes() if isinstance(n,str)] 
        concs = copy.deepcopy(init_concs)     # don't modify the original  
        if co2 == False:
            del concs['CO2'] # CO2 will always be too large as it is the background
        #house keeping:
        num_not_zero = len([x for x in concs.values() if x > 0])
        if max_compounds > num_not_zero:
            max_compounds = num_not_zero
            
        #scale the probabilities accordingly based upon a ceiling percentage
        
        median_conc = np.median([v for v in concs.values() if v > 0]) # median > mean for this 
        #new_concs = {}
        above_ceiling = {k:v for k,v in concs.items() if v > (median_conc * (1+(ceiling/100)))}
        #modify the ceiling by scaling it down to a suitable value 
        #should still max out if concentrations become way to high 
        for k,v in above_ceiling.items():
            concs[k] = v*scale_highest
            

        #get the probabilities based upon relative concentrations:
        p_1 = {k:v/sum(concs.values()) for k,v in concs.items()}
        #now filter based upon the probability threshold:
        p_2 = {k:v for k,v in p_1.items() if v > probability_threshold}
        p_3 = {k:v/sum(p_2.values()) for k,v in p_2.items()}
        #make a list of choices based upon the probabilities
        available = list(np.random.choice(list(p_3.keys()),100,p=list(p_3.values()))) # make this list length of the nodes 
        # now make a list max_compounds long of random choices based on available
        choices = {}
        for c in range(max_compounds):
            if c == 0:
                c1 = np.random.choice(available)
                choices[c1] = p_3[c1]
            else:
                try:
                    for i in range(available.count(list(choices)[c-1])):
                        available.remove(list(choices)[c-1])
                    try:
                        c2 = np.random.choice(available)
                        choices[c2] = p_3[c2]
                    except:
                        pass
                except:
                    pass
                    
        return(choices)
    
    def _length_multiplier(self,candidate):
        if self.rank_small_reactions_higher:
            return(len(list(candidate)))
        else:
            return(1)
    
    def _get_weighted_reaction_rankings(self,T,P,
                                        choices,
                                        max_rank=20,
                                        method='Bellman-Ford'):
        
        rankings = {}
        if len(choices) > 1:
            
            possibilities = list(nx.shortest_paths.all_shortest_paths(self.graph[T][P],list(choices)[0],list(choices)[1],method=method))
            
            for x in possibilities:
                candidates = list(self.graph[T][P][x[1]])
                if len(choices) > 2:
                    for c in list(choices)[2:]:
                        if c in candidates:
                            weight = self.graph[T][P].get_edge_data(x[0],x[1])[0]['weight']*10**self._length_multiplier(self.graph[T][P][x[1]])
                            rankings[x[1]] = {'candidates':candidates,'weight':weight}
                else:
                    weight = self.graph[T][P].get_edge_data(x[0],x[1])[0]['weight']*10**self._length_multiplier(self.graph[T][P][x[1]])
                    rankings[x[1]] = {'candidates':candidates,'weight':weight}
        if rankings:
            sorted_rankings = pd.DataFrame(rankings).sort_values(by='weight',axis=1).to_dict()
            topranks = [x for i,x in enumerate(sorted_rankings) if i<=max_rank] # need to sort first
            rankings = {x:rankings[x] for x in topranks}
            #return(pd.DataFrame(rankings).sort_values(by='weight',axis=1).to_dict()) # sort them 
            #according to lowest weight first
            return(rankings)
        else:
            return(None)
        

    def _random_choice_unconnected(self,T,P,force_direct=False,co2=False): # currently randomly disjointed reactions that are weighted
        nodes = [n for n in self.graph[T][P].nodes() if isinstance(n,str)]
        if force_direct == True:
            pstring = [0,1,2]
            while len(pstring) > 2:
                source = self._get_weighted_random_compound(T,P,co2=co2,force_selection=None) 
                target = random.choice(nodes)
                p = nx.shortest_path(self.graph[T][P],source,target,weight='weight')
                pstring = [n for n in p if isinstance(p,str)]
        else:
                source = self._get_weighted_random_compound(T,P)
                target = random.choice(nodes)
                p = nx.shortest_path(self.graph[T][P],source,target)
        return(p)

    def _random_choice_connected(self,T,P,force_direct=False,previous_index=None,co2=False): # this will be joined - I think we can also make a ranking of potential reactions based upon components in the stream as well 
        if previous_index == None:
            raise ValueError('no previous compound selected')
        nodes = [n for n in self.graph[T][P].nodes() if isinstance(n,str)]
        if force_direct == True:
            pstring = [0,1,2]
            while len(pstring) > 2:
                present = [c for c in list(self.reactions[T][P][previous_index]['e'].reac) + list(self.reactions[T][P][previous_index]['e'].prod) ] # this should probably be weighted according to stoichiometry i.e. 2CO2 + H2O = [CO2, CO2, H2O]
                source = self._get_weighted_random_compound(T,P,co2=co2,force_selection=present)
                target = random.choice(nodes) # the next path will be random 
                p = nx.shortest_path(self.graph[T][P],source,target,weight='weight')
                pstring = [n for n in p if isinstance(p,str)]
        else:
                source = self._get_weighted_random_compound(T,P)
                target = random.choice(nodes)
                p = nx.shortest_path(self.graph[T][P],source,target)
        return(p)
    
    def generate_eqsystem(self,index,T,P):
        charged_species = {'CO3H':-1,'NH4':+1,'NH2CO2':-1} # this needs to be added to the arguments
        rs = self.reactions[T][P][index]
        r = rs['e'].reac
        p = rs['e'].prod
        k = rs['k']
        substances = {}
        for n in list(it.chain(*[list(r)+list(p)])):
            if n in list(charged_species.keys()):
                s = Substance.from_formula(n,**{'charge':charged_species[n]})
                substances[s.name] = s
            else:
                s = Substance.from_formula(n,**{'charge':0})#,charge=0) # charge buggers up everything have removed for now....
                substances[s.name] = s 
        eql = Equilibrium(reac=r,prod=p,param=k)
        try:
            return(EqSystem([eql],substances)) # might not just be able to try a return...
        except:
            return(None)
        
        
    def equilibrium_concentrations(self,concs,eq):
        # something is going wrong here...
        fc = copy.deepcopy(concs)
        try:
            x,sol,sane = eq.root(fc)
            assert sol['success'] and sane
            for n,c in enumerate(x):
                fc[eq.substance_names()[n]] = c
                    
            concs = fc
            eq = eq.string()
        except:
            concs = fc
            eq = None
        return(concs,eq)

    def random_walk(self,T,P,
                    probability_threshold=0.05,
                    path_depth=50,
                    #concs=None,
                    max_compounds=5,
                    max_rank=5,
                    co2=False,
                    scale_highest=1000,
                    ceiling=3000,
                    method='bellman-ford'):
    
        final_concs = {0:copy.deepcopy(self.concs)} 
        reactionstats = {0:None}

        for ip in range(1,path_depth+1):
            fcs = copy.deepcopy(final_concs[ip-1])
            try:
                choices = self._get_weighted_random_compounds(T=T,P=P,
                                                              init_concs=fcs,
                                                              max_compounds=max_compounds,
                                                              probability_threshold=probability_threshold,
                                                              co2=co2,
                                                              scale_highest=scale_highest,
                                                              ceiling=ceiling)
            except:
                path_depth = ip+1
                break
            if len(choices) <= 1: # not sure this is necessary....
                path_depth = ip+1
                break
            rankings = self._get_weighted_reaction_rankings(T=T,P=P,
                                                            choices=choices,
                                                            max_rank=max_rank,
                                                            method=method)        
            if not rankings:
                break
            weights = {k:1/rankings[k]['weight'] for k in rankings}
            probabilities = {k:v/sum(weights.values()) for k,v in weights.items()}
            chosen_reaction = random.choice([choice(list(probabilities.keys()),
                                len(probabilities),
                                p=list(probabilities.values()))][0])
            
            eqsyst = self.generate_eqsystem(chosen_reaction,T,P)
            # if reaction was previous reaction then break
            path_available = [r for r in reactionstats.values() if not r==None]
            if path_available:
                if eqsyst.string() == path_available[-1] and eqsyst.string() == path_available[-1]:
                    break   # extra break
                    
            final_concs[ip],reactionstats[ip] = self.equilibrium_concentrations(fcs,eqsyst)
            
        return({'data':final_concs[list(final_concs)[-1]],
                'equation_statistics':[r for r in reactionstats.values() if not r==None],
                'path_length':len([r for r in reactionstats.values() if not r==None])})  
    
    
    def _queue_function(self,
                        pbari,
                        samples,T,P,
                        probability_threshold,
                        path_depth,
                        max_compounds,
                        max_rank,
                        co2,
                        scale_highest,
                        ceiling,
                        method,
                        out_q):
        
        sample_data = {}
        with tqdm(total=len(samples),bar_format='progress: {desc:<10}|{bar:50}|',ascii=' >=',position=0,leave=False) as pbar:
            for sample in samples:
                sample_data[sample] = self.random_walk(T=T,P=P,
                                                       probability_threshold=probability_threshold,
                                                       path_depth=path_depth,
                                                       max_compounds=max_compounds,
                                                       max_rank=max_rank,
                                                       co2=co2,
                                                       scale_highest=scale_highest,
                                                       ceiling=ceiling,
                                                       method=method)
                pbar.update(1)
                    
        out_q.put(sample_data)

    
    def sampling_multiprocessing(self,T=None,P=None,**kw):
        
        init_concs = copy.deepcopy(self.concs)
        result_dict = {0:{'data':init_concs,'equation_statistics':[],'path_length':None}}
        #start the queue
        out_queue = pmp.Queue()
        samples = list(range(1,self.sample_length+1,1))
        data_chunks = [samples[chunksize*i:chunksize*(i+1)] 
                            for i in range(self.nprocs) 
                            for chunksize in [int(math.ceil(len(samples)/float(self.nprocs)))]]
        
        jobs = []
        for i,chunk in enumerate(data_chunks):
            process = pmp.Process(target=self._queue_function,
                                  args=(i,chunk,T,P,
                                        self.probability_threshold,
                                        self.path_depth,
                                        self.max_compounds,
                                        self.max_rank,
                                        self.co2,
                                        self.scale_highest,
                                        self.ceiling,
                                        self.method,
                                        out_queue))
            jobs.append(process)
            process.start()


        for proc in jobs:
            result_dict.update(out_queue.get())
            
        for proc in jobs:
            proc.terminate()

        for proc in jobs:
            proc.join()

        out_queue.close()
        


        return(result_dict) 
<<<<<<< HEAD
    
    def sampling_serial(self,T=None,P=None,**kw):
        init_concs = copy.deepcopy(self.concs)
        result_dict = {0:{'data':init_concs,'equation_statistics':[],'path_length':None}}
        with tqdm(total=self.sample_length,bar_format='progress: {desc:<10}|{bar:50}|',ascii=' >=',position=0,leave=False) as pbar:
            for sample in range(self.sample_length):
                result_dict[sample+1] = self.random_walk(T=T,P=P,
                                                       probability_threshold=self.probability_threshold,
                                                       path_depth=self.path_depth,
                                                       max_compounds=self.max_compounds,
                                                       max_rank=self.max_rank,
                                                       co2=self.co2,
                                                       scale_highest=self.scale_highest,
                                                       ceiling=self.ceiling,
                                                       method=self.method)
                pbar.update(1)
        return(result_dict)
        
        
    def run(self,trange,prange,ic=None,save=False,savename=None,ignore_warnings=True,logging=False,**kw):
        if ignore_warnings==True:
            warnings.filterwarnings("ignore")

=======
        
    def run(self,trange,prange,ic=None,save=False,savename=None,**kw):
>>>>>>> b2bceaa1
        '''
        kwargs = sample_length,probability_threshold,max_compounds,max_rank,path_depth,nprocs,random_path_depth,co2=False
        '''
        from loguru import logger
        from io import StringIO
        #setup logger
        stream = StringIO()
        logger.remove()
        logger.add(stream,format="{message}")

        num=1
        total = len(trange) * len(prange)
        
        from datetime import datetime
        needed_args = self.__dict__
        for i in needed_args:
            if i in kw:
                self.__dict__[i] = kw[i]
            
        logger.info('''\n                                             
                                            
    // | |     //   ) )  //   ) )  //   ) ) 
   //__| |    //___/ /  //        ((        
  / ___  |   / ___ (   //           \\      
 //    | |  //   | |  //              ) )   
//     | | //    | | ((____/ / ((___ / /    
version:1.2
{}
        ->sample_length = {}
        ->probability_threshold = {}
        ->max_compounds = {}
        ->max_rank = {}
        ->path_depth = {}
        ->co2 = {}
        ->shortest path method = {}
        ->number of processes = {}
        ->concentration ceiling = {} %
        ->scale highest = {}
        ->rank smaller reactions higher = {}\n'''.format(str(datetime.now()),self.sample_length,
                                       self.probability_threshold,self.max_compounds,
                                       self.max_rank,self.path_depth,self.co2,self.method,
                                       self.nprocs,self.ceiling,self.scale_highest,self.rank_small_reactions_higher))
        
        logger.info('initial concentrations (ppm):\n')
        self.concs = ic
        concstring = pd.Series({k:v for k,v, in self.concs.items() if v > 0}) / 1e-6
        del concstring['CO2']
        logger.info(concstring.to_string()+'\n')

        if logging:
            print(stream.get_value())
        
        
        path_lengths = [] 
        total_data = {}
        for T in trange:
            data_2 = {}
            final_concs_2 = {}
            initfinaldiff = {}
            for P in prange:
                start = datetime.now()
<<<<<<< HEAD
                logger.info('\n {}/{}: temperature = {}K, pressure = {}bar '.format(num,total,T,P),end='\n')
                if self.nprocs > 1:
                    data_2[P] =  self.sampling_multiprocessing(T,P,**kw)
                else:
                    data_2[P] = self.sampling_serial(T,P,**kw)
=======
                print('\n {}/{}: temperature = {}K, pressure = {}bar '.format(num,total,T,P),end='\n')
                data_2[P] =  self.sampling_multiprocessing(T,P,**kw)
>>>>>>> b2bceaa1
                finish = datetime.now() - start
                logger.info('-> completed in {} seconds'.format(finish.total_seconds()),end='\n')
                reformatted = [{x:v for x,v in data_2[P][i]['data'].items()} for i in data_2[P]]
                mean = pd.Series({k:v for k,v in pd.DataFrame(reformatted).mean().items() if v > 0.5e-6}).drop('CO2')/1e-6
                #mean = pd.Series({x:v for x,v in np.mean(pd.DataFrame(data_2[P][i]['data'] for i in data_2[P]).keys()) if v > 0.5e-6}).drop('CO2')/1e-6
                logger.info('\n final concentrations (>0.5ppm):\n')
                logger.info(mean.round(1).to_string())
                final_concs_2[P] = mean.to_dict()
                diff_concs = pd.Series(mean.to_dict()) - pd.Series({k:v/1e-6 for k,v in self.concs.items()})
                ift = pd.DataFrame([{k:v/1e-6 for k,v in self.concs.items() if v > 0},mean.to_dict(),diff_concs.to_dict()],index=['initial','final','change']).T
                initfinaldiff[P] = ift.dropna(how='all').fillna(0.0).to_dict()
                avgpathlength = np.median([data_2[P][i]['path_length'] for i in data_2[P] if not data_2[P][i]['path_length'] == None])


                logger.info('\n median path length: {}'.format(avgpathlength))
                path_lengths.append(avgpathlength)
                num+=1
            total_data[T] = data_2
            self.final_concs[T] = final_concs_2
            self.initfinaldiff[T] = initfinaldiff            
                
        if save == True:
            from monty.serialization import dumpfn
            if not savename:
                from datetime import date
                today = str(date.today())
                savename='sampling_{}.json'.format(today)
            dumpfn(total_data,savename,indent=4)
<<<<<<< HEAD
        self.metadata = {'arcs_version':1.3,
=======
        self.metadata = {'init_concs':self.concs,
>>>>>>> b2bceaa1
                         'avg_path_length':np.mean(path_lengths),
                         'co2':self.co2,
                         'max_compounds':self.max_compounds,
                         'probability_threshold':self.probability_threshold,
                         'shortest_path_method':self.method,
                         'max_rank':self.max_rank,
                         'sample_length':self.sample_length,
                         'path_depth':self.path_depth,
                         'random_path_depth':self.random_path_depth,
                         'nprocs':self.nprocs,
                         'ceiling':self.ceiling,
                         'scale_highest':self.scale_highest,
                         'rank_small_reactions_higher':self.rank_small_reactions_higher,
                         'platform':platform.platform(),
                         'python_version':platform.python_version(),
                         'processor':platform.processor(),
                         'available_cores':psutil.cpu_count(),
                         'available_memory':str(int(psutil.virtual_memory()[0] / 1000/1000/1000))+'Gb',
                         'date':str(datetime.now())}
        
       
        self.data = total_data  
        if logging:
            print(stream.get_value())                  

#done<|MERGE_RESOLUTION|>--- conflicted
+++ resolved
@@ -57,58 +57,8 @@
         self.scale_highest=0.1
         self.rank_small_reactions_higher=True
         self.method='Bellman-Ford'
-<<<<<<< HEAD
         self.final_concs = {} 
         self.initfinaldiff = {}
-=======
-        self.final_concs = {}
-        
-
-        
-        # have an "update default values function"
-        
-    
-#    ######################################################################################################################################################        
-    def _get_weighted_random_compounds_DEPRECATED(self,T,P,
-                                       concs=None,
-                                       co2=False,
-                                       max_compounds=2,
-                                       probability_threshold=0.05,
-                                       ceiling=1000):     # doesnt' include looping
-        # 1. choose a compound
-        # 2. choose another compound
-        
-        nodes = [n for n in self.graph[T][P].nodes() if isinstance(n,str)]
-        temp_concs = copy.deepcopy(concs)            
-
-        if co2 == False:
-            del temp_concs['CO2']
-            
-        probabilities = {k:v/sum(temp_concs.values()) for k,v in temp_concs.items()}
-        available = [choice(list(temp_concs.keys()),
-                len(temp_concs),
-                p=list(probabilities.values()))][0]
-        num_species = len([x for x in temp_concs.values() if x > 0])
-        if max_compounds > num_species:
-            #print('Warning: max_compounds {} > {} -> now {}'.format(max_compounds,num_species,num_species)) 
-            max_compounds = num_species
-            
-            
-        choices = {}
-        for c in range(max_compounds): 
-            if c == 0:
-                c1 = random.choice([n for n in nodes if n in available])
-                if probabilities[c1] >= probability_threshold:
-                    choices[c1] = probabilities[c1]
-            else:
-                #c2 = random.choice([x for x in available if not x in choices])
-                c2 = random.choice([x for x in available])
-
-                if probabilities[c2] >= probability_threshold:
-                    choices[c2] = probabilities[c2]
-        return(choices)
->>>>>>> b2bceaa1
-    
     
     def _get_weighted_random_compounds(self,T,P,
                              init_concs=None,
@@ -400,7 +350,6 @@
 
 
         return(result_dict) 
-<<<<<<< HEAD
     
     def sampling_serial(self,T=None,P=None,**kw):
         init_concs = copy.deepcopy(self.concs)
@@ -424,10 +373,6 @@
         if ignore_warnings==True:
             warnings.filterwarnings("ignore")
 
-=======
-        
-    def run(self,trange,prange,ic=None,save=False,savename=None,**kw):
->>>>>>> b2bceaa1
         '''
         kwargs = sample_length,probability_threshold,max_compounds,max_rank,path_depth,nprocs,random_path_depth,co2=False
         '''
@@ -489,16 +434,12 @@
             initfinaldiff = {}
             for P in prange:
                 start = datetime.now()
-<<<<<<< HEAD
                 logger.info('\n {}/{}: temperature = {}K, pressure = {}bar '.format(num,total,T,P),end='\n')
                 if self.nprocs > 1:
                     data_2[P] =  self.sampling_multiprocessing(T,P,**kw)
                 else:
                     data_2[P] = self.sampling_serial(T,P,**kw)
-=======
-                print('\n {}/{}: temperature = {}K, pressure = {}bar '.format(num,total,T,P),end='\n')
-                data_2[P] =  self.sampling_multiprocessing(T,P,**kw)
->>>>>>> b2bceaa1
+
                 finish = datetime.now() - start
                 logger.info('-> completed in {} seconds'.format(finish.total_seconds()),end='\n')
                 reformatted = [{x:v for x,v in data_2[P][i]['data'].items()} for i in data_2[P]]
@@ -527,11 +468,8 @@
                 today = str(date.today())
                 savename='sampling_{}.json'.format(today)
             dumpfn(total_data,savename,indent=4)
-<<<<<<< HEAD
-        self.metadata = {'arcs_version':1.3,
-=======
-        self.metadata = {'init_concs':self.concs,
->>>>>>> b2bceaa1
+
+        self.metadata = {'arcs_version':1.4.0,
                          'avg_path_length':np.mean(path_lengths),
                          'co2':self.co2,
                          'max_compounds':self.max_compounds,
