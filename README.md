# ARCS

<img src="./assets/ARCS_Logo-01.png" width="300" height="300">


Automated Reactions for CO<sub>2</sub> Storage


## Installation

`pip install -e . ` 

<<<<<<< HEAD
## DASH support for a user interface now included
=======

>>>>>>> b2bceaa1
<|MERGE_RESOLUTION|>--- conflicted
+++ resolved
@@ -8,10 +8,4 @@
 
 ## Installation
 
-`pip install -e . ` 
-
-<<<<<<< HEAD
-## DASH support for a user interface now included
-=======
-
->>>>>>> b2bceaa1
+`pip install -e . ` 